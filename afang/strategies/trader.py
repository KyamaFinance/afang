import logging
import multiprocessing
import time
from abc import abstractmethod
from concurrent.futures import ThreadPoolExecutor
from datetime import datetime
from typing import Any, List, Optional

import numpy as np
import pandas as pd

from afang.database.trades_db.trades_database import Order as DBOrder
from afang.database.trades_db.trades_database import TradePosition as DBTradePosition
from afang.database.trades_db.trades_database import TradesDatabase
from afang.exchanges.is_exchange import IsExchange
from afang.exchanges.models import Order as ExchangeOrder
from afang.exchanges.models import OrderSide, OrderType, Symbol
from afang.models import Timeframe
from afang.strategies.models import TradeLevels
from afang.strategies.root import Root
from afang.utils.util import (
    generate_uuid,
    milliseconds_to_datetime,
    round_float_to_precision,
)

logger = logging.getLogger(__name__)


class Trader(Root):
    """Base interface for strategy live/demo trading."""

    @abstractmethod
    def __init__(self, strategy_name: str) -> None:
        """Initialize Trader class.

        :param strategy_name: name of the trading strategy.
        """
        Root.__init__(self, strategy_name=strategy_name)

    @abstractmethod
    def generate_features(self, data: pd.DataFrame) -> pd.DataFrame:
        """Generate features for the trading strategy.

        - To generate features, add columns to the `data` dataframe that can later
          be used to calculate horizontal trade barriers.
        - Initially, the `data` dataframe will contain OHLCV data.

        :param data: OHLCV data for a trading symbol.
        :return: None
        """

        return data

    @abstractmethod
    def is_long_trade_signal_present(self, data: Any) -> bool:
        """Check if a long trade signal exists.

        :param data: the current trading candle.
        :return: bool
        """

        pass

    @abstractmethod
    def is_short_trade_signal_present(self, data: Any) -> bool:
        """Check if a short trade signal exists.

        :param data: the current trading candle.
        :return: bool
        """

        pass

    @abstractmethod
    def generate_trade_levels(
        self, data: Any, trade_signal_direction: int
    ) -> TradeLevels:
        """Generate price levels for an individual trade signal.

        :param data: the current trading candle.
        :param trade_signal_direction: 1 for a long position. -1 for a
            short position.
        :return: TradeLevels
        """

        return TradeLevels(
            entry_price=data.close,
            target_price=None,
            stop_price=None,
        )

    def generate_and_verify_trader_trade_levels(
        self, data: Any, trade_signal_direction: int
    ) -> Optional[TradeLevels]:
        """Generate price levels for an individual trade signal and verify that
        they are valid.

        :param data: the candle where the open trade signal was
            detected.
        :param trade_signal_direction: 1 for a long position. -1 for a
            short position.
        :return: Optional[TradeLevels]
        """

        trade_levels = self.generate_trade_levels(data, trade_signal_direction)

        if (trade_signal_direction == 1 and trade_levels.entry_price < data.close) or (
            trade_signal_direction == -1 and trade_levels.entry_price > data.close
        ):
            logger.warning(
                "Generated trade levels are invalid. direction: %s. candle open time: %s. "
                "desired entry price: %s. current price: %s",
                trade_signal_direction,
                milliseconds_to_datetime(data.open_time),
                trade_levels.entry_price,
                data.close,
            )
            return None

        return trade_levels

    def fetch_order_by_exchange_id(self, order_id: str) -> Optional[DBOrder]:
        """Fetch an order by its exchange order ID.

        :param order_id: exchange order ID of the order to be fetched.
        :return: Optional[DBOrder]
        """

        try:
            db_order: DBOrder = (
                DBOrder.select(DBOrder, DBTradePosition)
                .join(DBTradePosition)
                .where(
                    DBOrder.order_id == order_id,
                    DBOrder.exchange_display_name == self.exchange.display_name,
                )
                .get()
            )
            return db_order
        except DBOrder.DoesNotExist:
            logger.warning(
                "%s: order not found in DB. exchange order id: %s",
                self.exchange.display_name,
                order_id,
            )
            return None

    def get_next_trading_symbol(self, run_forever: bool = True) -> Optional[str]:
        """Get the next trading symbol from the execution queue to trade.

        :param run_forever: whether to continuously run the function.
            Used for testing purposes.
        :return: Optional[str]
        """

        while True:
            if not self.trading_execution_queue.empty():
                return self.trading_execution_queue.get()
            if not run_forever:
                return None
            time.sleep(0.5)

    def get_trading_symbol(self, symbol: str) -> Optional[Symbol]:
        """Get exchange trading symbol info.

        :param symbol: name of symbol.
        :return: Optional[Symbol]
        """

        trading_symbol = self.exchange.trading_symbols.get(symbol, None)
        if not trading_symbol:
            logger.error(
                "%s %s: symbol not found in exchange trading symbols",
                self.exchange.display_name,
                symbol,
            )
            return None

        return trading_symbol

    def get_quote_asset_wallet_balance(self, symbol: str) -> Optional[float]:
        """Get the quote asset wallet balance of a given symbol.

        :param symbol: trading symbol.
        :return: Optional[float]
        """

        if self.on_demo_mode:
            with self.shared_lock:
                return self.initial_test_account_balance

        trading_symbol = self.get_trading_symbol(symbol)
        if not trading_symbol:
            return None

        symbol_quote_asset = trading_symbol.quote_asset
        quote_asset_balance = self.exchange.trading_symbol_balance.get(
            symbol_quote_asset, None
        )
        if not quote_asset_balance:
            logger.error(
                "%s %s: quote asset %s not found in exchange trading symbol balances",
                self.exchange.display_name,
                symbol,
                symbol_quote_asset,
            )
            return None

        return quote_asset_balance.wallet_balance

    def get_open_order_position_size(self, quote_asset_wallet_balance: float) -> float:
        """Get the intended position size for a position open order.

        :param quote_asset_wallet_balance: quote asset wallet balance.
        :return: float
        """

        intended_position_size = self.leverage * (
            (self.percentage_risk_per_trade / 100.0) * quote_asset_wallet_balance
        )
        if (
            self.max_amount_per_trade
            and intended_position_size > self.max_amount_per_trade
        ):
            intended_position_size = self.max_amount_per_trade

        return intended_position_size

    def get_close_order_qty(self, position: DBTradePosition) -> float:
        """Get the appropriate close order quantity for a position.

        :param position: DB TradePosition.
        :return: float
        """

        position_db_orders: List[DBOrder] = position.orders

        close_order_quantity: float = float()
        for db_order in position_db_orders:
            exchange_order = self.get_exchange_order(db_order.symbol, db_order.order_id)
            if not exchange_order:
                continue

            if db_order.is_open_order:
                close_order_quantity += exchange_order.executed_quantity
            else:
                close_order_quantity -= exchange_order.executed_quantity

        return close_order_quantity

    def is_order_qty_valid(self, trading_symbol: Symbol, order_qty: float) -> bool:
        """Validate whether a given order quantity is valid for a given symbol.

        :param trading_symbol: trading symbol.
        :param order_qty: desired order quantity.
        :return: float
        """

        if order_qty <= 0:
            logger.error(
                "%s %s: intended order qty is invalid. intended order qty: %s",
                self.exchange.display_name,
                trading_symbol.name,
                order_qty,
            )
            return False

        return True

    def is_order_price_valid(self, trading_symbol: Symbol, order_price: float) -> bool:
        """Validate whether a given order price is valid for a given symbol.

        :param trading_symbol: trading symbol.
        :param order_price: desired order price.
        :return: float
        """

        if order_price <= 0:
            logger.error(
                "%s %s: intended order price is invalid. intended order price: %s",
                self.exchange.display_name,
                trading_symbol.name,
                order_price,
            )
            return False

        return True

    def update_closed_order_in_db(
        self,
        exchange_order: ExchangeOrder,
        db_order: DBOrder,
    ) -> None:
        """Update a closed order's details in the DB.

        :param exchange_order: exchange order instance.
        :param db_order: database order instance.
        :return: None
        """

        query = DBOrder.update(
            {
                DBOrder.is_open: False,
                DBOrder.time_in_force: exchange_order.time_in_force,
                DBOrder.average_price: exchange_order.average_price,
                DBOrder.executed_quantity: exchange_order.executed_quantity,
                DBOrder.remaining_quantity: exchange_order.remaining_quantity,
                DBOrder.order_status: exchange_order.order_status,
                DBOrder.commission: exchange_order.commission,
            }
        ).where(
            DBOrder.id == db_order.id,
            DBOrder.symbol == exchange_order.symbol,
            DBOrder.exchange_display_name == self.exchange.display_name,
        )
        query.execute()

    def cancel_position_order(self, symbol: str, exchange_order_id: str) -> None:
        """Cancel a position order if some/all of its quantity is un-executed
        and mark the order as completed in the DB.

        :param symbol: name of symbol whose position order is to be
            cancelled.
        :param exchange_order_id: exchange order ID of the order to be
            canceled.
        :return: None
        """

        db_position_order = self.fetch_order_by_exchange_id(exchange_order_id)
        if not db_position_order:
            logger.error(
                "%s %s: position order not cancelled because it was not found in the DB. exchange order id: %s",
                self.exchange.display_name,
                symbol,
                exchange_order_id,
            )
            return None

        exchange_position_order = self.get_exchange_order(
            db_position_order.symbol, exchange_order_id
        )
        if not exchange_position_order:
            logger.error(
                "%s %s: position order not canceled because order was not found on the exchange. "
                "exchange order id: %s",
                self.exchange.display_name,
                db_position_order.symbol,
                exchange_order_id,
            )
            return None

        if exchange_position_order.remaining_quantity:
            logger.info(
                "%s %s: attempting to cancel position order due to un-executed qty. "
                "exchange order id: %s",
                self.exchange.display_name,
                exchange_position_order.symbol,
                exchange_order_id,
            )
            if not self.on_demo_mode:
                self.exchange.cancel_order(
                    exchange_position_order.symbol, order_id=exchange_order_id
                )

        self.update_closed_order_in_db(exchange_position_order, db_position_order)

    def is_order_filled(self, symbol: str, order_exchange_id: str) -> bool:
        """
        Returns a bool on whether an order has been filled or not.
        NOTE: Even a partial order fill will return true.

        :param symbol: order symbol name.
        :param order_exchange_id: exchange ID of the order to query.
        :return: bool
        """

        order = self.get_exchange_order(symbol, order_exchange_id)
        if order and order.executed_quantity:
            return True

        return False

    def get_order_average_price(self, symbol: str, order_exchange_id: str) -> float:
        """Get the average price of a given order.

        :param symbol: order symbol name.
        :param order_exchange_id: order exchange ID.
        :return: float
        """

        order = self.get_exchange_order(symbol, order_exchange_id)
        if not order:
            logger.warning(
                "%s %s: Could not get the order average price for %s order: %s",
                self.exchange.display_name,
                self.strategy_name,
                symbol,
                order_exchange_id,
            )
            return float()

        return order.average_price

    def get_symbol_ohlcv_candles_df(self, symbol: str) -> pd.DataFrame:
        """Get a symbol's OHLCV candles as a dataframe.

        :param symbol: symbol whose OHLCV candles are to be fetched.
        :return: pd.Dataframe
        """

        if (
            symbol not in self.exchange.trading_price_data
            or not self.exchange.trading_price_data[symbol]
        ):
            logger.error(
                "%s %s: %s %s price data unavailable",
                self.exchange.display_name,
                self.strategy_name,
                symbol,
                self.timeframe.value,
            )
            return pd.DataFrame()

        ohlcv_candles = self.exchange.trading_price_data[symbol]
        ohlcv_candles_df = pd.DataFrame(ohlcv_candles)
        ohlcv_candles_df.open_time = pd.to_datetime(
            ohlcv_candles_df.open_time.values.astype(np.int64), unit="ms"
        )
        ohlcv_candles_df.set_index("open_time", drop=True, inplace=True)

        return ohlcv_candles_df

    def get_symbol_current_trading_candle(
        self, symbol: str, ohlcv_data: pd.DataFrame
    ) -> Any:
        """Get a symbol's current trading candle from a dataframe that contains
        OHLCV data.

        :param symbol: symbol whose current trading candle is being
            fetched.
        :param ohlcv_data: dataframe that contains a symbol's OHLCV
            data.
        :return: Any
        """

        current_candle_data_list = list(ohlcv_data.iloc[-1:].itertuples())
        if not current_candle_data_list:
            logger.error(
                "%s %s: could not fetch current candle data for %s %s",
                self.exchange.display_name,
                self.strategy_name,
                symbol,
                self.timeframe.value,
            )
            return None

        current_candle_data = current_candle_data_list[0]
        return current_candle_data

    @classmethod
    def get_position_total_commission(cls, position: DBTradePosition) -> float:
        """Get the total commission accrued by a given trade position.

        :param position: database trade position.
        :return: float
        """

        total_commission = float()

        position_order: DBOrder
        for position_order in position.orders:
            total_commission += position_order.commission

        return total_commission

    @classmethod
    def get_position_total_slippage(cls, position: DBTradePosition) -> float:
        """Get the total slippage for a given trade position.

        :param position: database trade position.
        :return: float
        """

        total_slippage = float()

        position_order: DBOrder
        for position_order in position.orders:
            price_execution_difference = (
                position_order.average_price - position_order.original_price
            )
            order_slippage = (
                price_execution_difference
                * position_order.executed_quantity
                * position_order.direction
            )
            total_slippage += order_slippage

        return total_slippage

    @classmethod
    def get_position_executed_qty(cls, position: DBTradePosition) -> float:
        """Get the total executed quantity for a given trade position.

        :param position: database trade position.
        :return: float
        """

        total_executed_qty = float()

        position_order: DBOrder
        for position_order in position.orders:
            if not position_order.is_open_order:
                total_executed_qty += position_order.executed_quantity

        return total_executed_qty

    def get_position_close_price(self, position: DBTradePosition) -> float:
        """Get the average close price for a given trade position.

        :param position: database trade position.
        :return: float
        """

        position_close_price = float()

        position_executed_qty = self.get_position_executed_qty(position)

        position_order: DBOrder
        for position_order in position.orders:
            if not position_order.is_open_order:
                position_close_price += position_order.average_price * (
                    position_order.executed_quantity / position_executed_qty
                )

        return position_close_price

    def get_position_pnl(self, position: DBTradePosition) -> float:
        """Get the PnL of a given trade position.

        :param position: database trade position.
        :return: float
        """

        position_pnl = float()

        position_order: DBOrder
        for position_order in position.orders:
            order_size = position_order.average_price * position_order.executed_quantity
            if position_order.is_open_order:
                order_size *= -1
            position_pnl += order_size

        position_pnl *= position.direction
        position_pnl -= self.get_position_total_commission(position)

        return position_pnl

    def get_position_roe(
        self,
        position: DBTradePosition,
        cost_adjusted: bool = False,
    ) -> float:
        """Get the ROE of a given trade position.

        :param position: database trade position.
        :param cost_adjusted: whether to calculate the cost adjusted ROE
            i.e. inclusive of commission.
        :return: float
        """

        position_pnl = self.get_position_pnl(position)
        if not cost_adjusted:
            position_pnl += self.get_position_total_commission(position)

        open_position_order = self.fetch_order_by_exchange_id(position.open_order_id)
        if not open_position_order:
            logger.error(
                "%s %s: could not calculate position ROE because the open order could not be found. "
                "open order id: %s",
                self.exchange.display_name,
                position.symbol,
                position.open_order_id,
            )
            return float()

        open_order_size = (
            open_position_order.executed_quantity * open_position_order.average_price
        )

        roe = (position_pnl / open_order_size) * 100.0
        return roe

    def close_trade_position(self, position: DBTradePosition) -> None:
        """Mark a trade position as closed in the DB.

        :param position: database trade position.
        :return: None
        """

        quote_asset_wallet_balance = self.get_quote_asset_wallet_balance(
            position.symbol
        )
        if quote_asset_wallet_balance is None:
            return None

        position_open_order = DBOrder.get(
            DBOrder.order_id == position.open_order_id,
            DBOrder.is_open_order.__eq__(True),
            DBOrder.symbol == position.symbol,
            DBOrder.exchange_display_name == self.exchange.display_name,
        )
        # if the position open order is still open, then the open order was filled.
        is_open_order_filled = position_open_order.is_open

        pnl = self.get_position_pnl(position) if is_open_order_filled else float()
        final_account_balance = quote_asset_wallet_balance
        if self.on_demo_mode:
            with self.shared_lock:
                position_margin = position.position_size / self.leverage
                self.initial_test_account_balance += position_margin
                self.initial_test_account_balance += pnl
                final_account_balance = self.initial_test_account_balance

        slippage = (
            self.get_position_total_slippage(position)
            if is_open_order_filled
            else float()
        )
        close_price = (
            self.get_position_close_price(position) if is_open_order_filled else None
        )
        roe = self.get_position_roe(position) if is_open_order_filled else float()
        executed_qty = (
            self.get_position_executed_qty(position)
            if is_open_order_filled
            else float()
        )
        commission = (
            self.get_position_total_commission(position)
            if is_open_order_filled
            else float()
        )
        entry_price = (
            self.get_order_average_price(position.symbol, position.open_order_id)
            if is_open_order_filled
            else None
        )
        cost_adjusted_roe = (
            self.get_position_roe(position, cost_adjusted=True)
            if is_open_order_filled
            else float()
        )

        query = DBTradePosition.update(
            {
                DBTradePosition.is_open: False,
                DBTradePosition.exit_time: datetime.utcnow(),
                DBTradePosition.pnl: pnl,
                DBTradePosition.slippage: slippage,
                DBTradePosition.close_price: close_price,
                DBTradePosition.roe: roe,
                DBTradePosition.executed_qty: executed_qty,
                DBTradePosition.commission: commission,
                DBTradePosition.final_account_balance: final_account_balance,
                DBTradePosition.entry_price: entry_price,
                DBTradePosition.cost_adjusted_roe: cost_adjusted_roe,
            }
        ).where(DBTradePosition.id == position.id)
        query.execute()

    def get_exchange_order(self, symbol: str, order_id: str) -> Optional[ExchangeOrder]:
        """Get symbol exchange order.

        :param symbol: symbol whose order is to be fetched.
        :param order_id: exchange order ID.
        :return: Optional[ExchangeOrder]
        """

        if not self.on_demo_mode:
            return self.exchange.get_exchange_order(symbol, order_id)

        for order in self.demo_mode_exchange_orders.get(symbol, list()):
            if order.order_id == order_id:
                return order

        logger.warning(
            "Unable to get %s %s demo order with id: %s",
            self.exchange.display_name,
            symbol,
            order_id,
        )
        return None

    def add_demo_mode_order(
        self,
        symbol_name: str,
        side: OrderSide,
        quantity: float,
        order_type: OrderType,
        price: float = float(),
    ) -> str:
        """Add a new demo mode order.

        :param symbol_name: name of symbol.
        :param side: order side.
        :param quantity: order quantity.
        :param order_type: order type.
        :param price: optional. order price.
        :return: str
        """

        order = ExchangeOrder(
            symbol=symbol_name,
            order_id=generate_uuid(),
            side=side,
            original_price=price,
            average_price=float(),
            original_quantity=quantity,
            executed_quantity=float(),
            remaining_quantity=quantity,
            order_type=order_type,
            order_status="DEMO_ORDER_STATUS",
            time_in_force="DEMO_TIME_IN_FORCE",
            commission=float(),
        )

        with self.shared_lock:
            self.demo_mode_exchange_orders[symbol_name].append(order)

        return order.order_id

    def initialize_demo_mode_orders(self, symbols: List[str]) -> None:
        """Initialize demo mode orders.

        :param symbols: symbols whose demo mode orders should be
            initialized.
        :return: None
        """

        self.trades_database.database.connect(reuse_if_open=True)

        demo_mode_orders = DBOrder.select().where(
            DBOrder.symbol.in_(symbols),
            DBOrder.exchange_display_name == self.exchange.display_name,
        )

        for order in demo_mode_orders:
            demo_exchange_order = ExchangeOrder(
                symbol=order.symbol,
                order_id=order.order_id,
                side=OrderSide(order.order_side),
                original_price=order.original_price,
                average_price=order.average_price,
                original_quantity=order.original_quantity,
                executed_quantity=order.executed_quantity,
                remaining_quantity=order.remaining_quantity,
                order_type=OrderType(order.order_type),
                order_status="DEMO_ORDER_STATUS",
                time_in_force="DEMO_TIME_IN_FORCE",
                commission=order.commission,
            )

            with self.shared_lock:
                self.demo_mode_exchange_orders[order.symbol].append(demo_exchange_order)

        self.trades_database.database.close()

    def update_executed_demo_order_in_db(self, demo_order: ExchangeOrder) -> None:
        """Update an executed demo exchange order in the DB.

        :param demo_order: demo mode exchange order.
        :return: None
        """

        query = DBOrder.update(
            {
                DBOrder.average_price: demo_order.average_price,
                DBOrder.executed_quantity: demo_order.executed_quantity,
                DBOrder.remaining_quantity: demo_order.remaining_quantity,
                DBOrder.commission: demo_order.commission,
            }
        ).where(
            DBOrder.order_id == demo_order.order_id,
            DBOrder.symbol == demo_order.symbol,
            DBOrder.exchange_display_name == self.exchange.display_name,
        )
        query.execute()

    def update_symbol_demo_mode_orders(
        self, symbol: str, current_trading_candle: Any
    ) -> None:
        """Update a symbol's demo mode orders depending on the current trading
        candle.

        :param symbol: symbol whose demo mode orders should be updated.
        :param current_trading_candle: current trading candle.
        :return: None
        """

        for order in self.demo_mode_exchange_orders.get(symbol, list()):
            if not order.remaining_quantity:
                continue

            # Fetch DB order.
            try:
                db_order = (
                    DBOrder.select(DBOrder, DBTradePosition)
                    .join(DBTradePosition)
                    .where(
                        DBOrder.order_id == order.order_id,
                        DBOrder.symbol == symbol,
                        DBOrder.exchange_display_name == self.exchange.display_name,
                    )
                    .get()
                )
                db_position = db_order.position
            except DBOrder.DoesNotExist:
                logger.warning(
                    "%s %s: demo order %s not updated because it could not be found in the DB",
                    self.exchange.display_name,
                    symbol,
                    order.order_id,
                )
                continue

            position_entry_price = self.get_order_average_price(
                db_position.symbol, db_position.open_order_id
            )
            position_size = (
                current_trading_candle.close * order.original_quantity * self.leverage
            )
            commission = (self.commission / 100.0) * position_size

            if (
                # is a MARKET open trade position order.
                (db_order.is_open_order and order.order_type == OrderType.MARKET)
                or (
                    # is a LONG entry order/LONG take profit order/SHORT stop loss order.
                    (
                        (order.side == OrderSide.BUY and db_order.is_open_order)
                        or (
                            position_entry_price
                            and position_entry_price <= order.original_price
                        )
                    )
                    and order.average_price
                    and current_trading_candle.close
                    >= order.original_price
                    >= order.average_price
                )
                or (
                    # is a SHORT entry order/SHORT take profit order/LONG stop loss order.
                    (
                        (order.side == OrderSide.SELL and db_order.is_open_order)
                        or (
                            position_entry_price
                            and position_entry_price >= order.original_price
                        )
                    )
                    and order.average_price
                    and current_trading_candle.close
                    <= order.original_price
                    <= order.average_price
                )
            ):
                order.average_price = current_trading_candle.close
                order.executed_quantity = order.original_quantity
                order.remaining_quantity = float()
                order.commission = commission
                self.update_executed_demo_order_in_db(order)
                continue

            # Temporarily setting the order's average price to
            # help determine whether the order should be executed in future iterations.
            if not order.average_price:
                order.average_price = current_trading_candle.close
            # is a LONG entry order/LONG take profit order/SHORT stop loss order.
            if (order.side == OrderSide.BUY and db_order.is_open_order) or (
                position_entry_price and position_entry_price <= order.original_price
            ):
                order.average_price = min(
                    order.average_price, current_trading_candle.close
                )
            # is a SHORT entry order/SHORT take profit order/LONG stop loss order.
            elif (order.side == OrderSide.SELL and db_order.is_open_order) or (
                position_entry_price and position_entry_price >= order.original_price
            ):
                order.average_price = max(
                    order.average_price, current_trading_candle.close
                )

    def place_order(
        self,
        symbol_name: str,
        side: OrderSide,
        quantity: float,
        order_type: OrderType,
        price: Optional[float] = None,
    ) -> Optional[str]:
        """Place a new order for a specified symbol on the exchange or
        simulated when on demo mode.

        :param symbol_name: name of symbol.
        :param side: order side.
        :param quantity: order quantity.
        :param order_type: order type.
        :param price: optional. order price.
        :return: Optional[str]
        """

        if self.on_demo_mode:
            order_id = self.add_demo_mode_order(
                symbol_name, side, quantity, order_type, price
            )
            return order_id

        return self.exchange.place_order(
            symbol_name=symbol_name,
            side=side,
            quantity=quantity,
            order_type=order_type,
            price=price,
            post_only=self.post_only_orders,
            dydx_limit_fee=self.dydx_limit_fee,
        )

    def open_trade_position(
        self,
        symbol: str,
        direction: int,
        trade_levels: TradeLevels,
    ) -> Optional[DBTradePosition]:
        """Open a LONG or SHORT trade position for a given symbol.

        :param symbol: symbol to open a trade position for.
        :param direction: whether to open a LONG/SHORT trade position. 1
            for LONG. -1 for SHORT.
        :param trade_levels: desired trade levels.
        :return: None
        """

        logger.info(
            "%s %s: attempting to open a new trade position. "
            "entry price: %s. target price: %s. stop price: %s",
            self.exchange.display_name,
            symbol,
            round(trade_levels.entry_price, 4),
            round(trade_levels.target_price, 4),
            round(trade_levels.stop_price, 4),
        )

        trading_symbol = self.get_trading_symbol(symbol)
        if not trading_symbol:
            return None

        quote_asset_wallet_balance = self.get_quote_asset_wallet_balance(symbol)
        if quote_asset_wallet_balance is None:
            return None

        intended_position_size = self.get_open_order_position_size(
            quote_asset_wallet_balance
        )
        intended_open_order_qty = intended_position_size / trade_levels.entry_price

        precise_open_order_qty = round_float_to_precision(
            intended_open_order_qty, trading_symbol.step_size
        )
        if not self.is_order_qty_valid(trading_symbol, precise_open_order_qty):
            return None

        precise_open_order_entry_price = round_float_to_precision(
            trade_levels.entry_price, trading_symbol.tick_size
        )
        if not self.is_order_price_valid(
            trading_symbol, precise_open_order_entry_price
        ):
            return None

        precise_position_size = precise_open_order_qty * precise_open_order_entry_price

        open_order_side = OrderSide.BUY if direction == 1 else OrderSide.SELL

        # Attempt to place an open position order on the exchange.
        open_order_id = self.place_order(
            symbol_name=symbol,
            side=open_order_side,
            quantity=precise_open_order_qty,
            order_type=self.open_order_type,
            price=precise_open_order_entry_price,
        )
        if not open_order_id:
            logger.error(
                "%s %s: failed to place open order on the exchange. price: %s. qty: %s",
                self.exchange.display_name,
                symbol,
                precise_open_order_entry_price,
                precise_open_order_qty,
            )
            return None

        logger.info(
            "%s %s: open order successfully placed on the exchange. order id: %s",
            self.exchange.display_name,
            symbol,
            open_order_id,
        )

        if self.on_demo_mode:
            with self.shared_lock:
                position_margin = precise_position_size / self.leverage
                self.initial_test_account_balance -= position_margin

        new_trade_position = DBTradePosition.create(
            symbol=symbol,
            direction=direction,
            entry_time=datetime.utcnow(),
            desired_entry_price=precise_open_order_entry_price,
            open_order_id=open_order_id,
            position_qty=precise_open_order_qty,
            position_size=precise_position_size,
            target_price=trade_levels.target_price,
            stop_price=trade_levels.stop_price,
            initial_account_balance=quote_asset_wallet_balance,
            exchange_display_name=self.exchange.display_name,
        )

        DBOrder.create(
            symbol=symbol,
            is_open_order=True,
            direction=direction,
            order_id=open_order_id,
            order_side=open_order_side.value,
            raw_price=trade_levels.entry_price,
            original_price=precise_open_order_entry_price,
            original_quantity=precise_open_order_qty,
            remaining_quantity=precise_open_order_qty,
            order_type=self.open_order_type.value,
            exchange_display_name=self.exchange.display_name,
            position=new_trade_position,
        )

        return new_trade_position

    def place_close_trade_position_order(
        self,
        position: DBTradePosition,
        close_price: float,
        close_order_type: OrderType,
    ) -> None:
        """Place a close trade position order for a given symbol.

        :param position: DB position to place a close trade order for.
<<<<<<< HEAD
        :param close_price: price at which the trade should be closed at.
        :param close_order_type: order type to use for the close position order.
=======
        :param close_price: price at which the trade should be closed
            at.
        :param is_take_profit_order: True if the order is intended to be
            a take profit order; False if stop loss order.
>>>>>>> ac50c25b
        :return: None
        """

        logger.info(
            "%s %s: attempting to place a close trade position order. "
            "position id: %s. close price: %s",
            self.exchange.display_name,
            position.symbol,
            position.id,
            round(close_price, 4),
        )

        # Fetch trading symbol info.
        trading_symbol = self.get_trading_symbol(position.symbol)
        if not trading_symbol:
            return None

        # Ensure that the trade position is still open.
        if not position.is_open:
            logger.error(
                "%s %s: trade position is already closed. position id: %s",
                self.exchange.display_name,
                position.symbol,
                position.id,
            )
            return None

        # Check if the trade position open order has been filled - even partially.
        if not self.is_order_filled(position.symbol, position.open_order_id):
            # Mark position as completed by marking the open order as being closed.
            query = DBOrder.update(is_open=False).where(
                DBOrder.order_id == position.open_order_id,
                DBOrder.symbol == position.symbol,
                DBOrder.exchange_display_name == self.exchange.display_name,
            )
            query.execute()
            logger.info(
                "%s %s: trade position open order is not filled. position id: %s",
                self.exchange.display_name,
                position.symbol,
                position.id,
            )
            return None

        close_order_quantity = self.get_close_order_qty(position)
        precise_close_order_qty = round_float_to_precision(
            close_order_quantity, trading_symbol.step_size
        )
        if not self.is_order_qty_valid(trading_symbol, precise_close_order_qty):
            return None

        precise_close_order_price = round_float_to_precision(
            close_price, trading_symbol.tick_size
        )
        if not self.is_order_price_valid(trading_symbol, precise_close_order_price):
            return None

        close_order_side = OrderSide.SELL if position.direction == 1 else OrderSide.BUY

        # Attempt to place a close position order on the exchange.
        close_order_id = self.place_order(
            symbol_name=position.symbol,
            side=close_order_side,
            quantity=precise_close_order_qty,
            order_type=close_order_type,
            price=precise_close_order_price,
        )
        if not close_order_id:
            logger.error(
                "%s %s: failed to place close order on the exchange. price: %s. qty: %s",
                self.exchange.display_name,
                position.symbol,
                precise_close_order_price,
                precise_close_order_qty,
            )
            return None

        logger.info(
            "%s %s: close order successfully placed on the exchange. position id: %s. order id: %s",
            self.exchange.display_name,
            position.symbol,
            position.id,
            close_order_id,
        )

        DBOrder.create(
            symbol=position.symbol,
            is_open_order=False,
            direction=position.direction,
            order_id=close_order_id,
            order_side=close_order_side.value,
            raw_price=close_price,
            original_price=precise_close_order_price,
            original_quantity=precise_close_order_qty,
            remaining_quantity=precise_close_order_qty,
            order_type=close_order_type.value,
            exchange_display_name=self.exchange.display_name,
            position=position,
        )

    def calibrate_position_order_quantities(self, position: DBTradePosition) -> None:
        """Ensure that the remaining order quantities of all close position
        orders are valid.

        :param position: position whose close position orders are to be
            calibrated.
        :return: None
        """

        remaining_order_quantities = dict()
        total_remaining_qty: float = float()
        position_db_orders: List[DBOrder] = position.orders

        for db_order in position_db_orders:
            exchange_order = self.get_exchange_order(db_order.symbol, db_order.order_id)
            order_executed_qty = exchange_order.executed_quantity or float()
            if db_order.is_open_order:
                total_remaining_qty += order_executed_qty
            else:
                total_remaining_qty -= order_executed_qty
                remaining_order_quantities[
                    db_order.order_id
                ] = exchange_order.remaining_quantity

        for db_order in position_db_orders:
            if (not db_order.is_open) or db_order.is_open_order:
                continue

            remaining_order_qty = remaining_order_quantities[db_order.order_id]
            if remaining_order_qty != total_remaining_qty:
                # cancel position order.
                self.cancel_position_order(db_order.symbol, db_order.order_id)

                # place an updated close position order.
                if total_remaining_qty:
                    self.place_close_trade_position_order(
                        position=position,
                        close_price=db_order.raw_price,
                        close_order_type=OrderType(db_order.order_type),
                    )

    def handle_open_trade_positions(
        self,
        current_candle_data: Any,
        open_symbol_positions: List[DBTradePosition],
    ) -> None:
        """Monitor and handle open positions for a given symbol and place close
        trade position orders if they hit a trade barrier.

        :param current_candle_data: the current trading candle data.
        :param open_symbol_positions: open positions for the given
            symbol.
        :return: None
        """

        for position in open_symbol_positions:
            # ensure that the trade position is still open.
            if not position.is_open:
                continue

            is_open_order_open = False
            open_order_entry_prices: List[float] = list()
            trade: DBOrder
            for trade in position.orders:
                if trade.is_open_order:
                    is_open_order_open = trade.is_open
                    continue

                if trade.is_open:
                    open_order_entry_prices.append(trade.raw_price)

            # check if the trade position open order has been filled - even partially.
            is_open_order_filled = self.is_order_filled(
                position.symbol, position.open_order_id
            )

            # check if upper horizontal barrier has been hit for long positions.
            if (
                is_open_order_filled
                and is_open_order_open
                and position.target_price
                and position.target_price not in open_order_entry_prices
                and position.direction == 1
                and (
                    (
                        self.take_profit_order_type == OrderType.MARKET
                        and current_candle_data.close >= position.target_price
                    )
                    or (
                        self.take_profit_order_type == OrderType.LIMIT
                        and current_candle_data.close < position.target_price
                    )
                )
            ):
                self.place_close_trade_position_order(
                    position=position,
                    close_price=position.target_price,
                    close_order_type=self.take_profit_order_type,
                )

            # check if the lower horizontal barrier has been hit for long positions.
            elif (
                is_open_order_filled
                and is_open_order_open
                and position.stop_price
                and position.stop_price not in open_order_entry_prices
                and position.direction == 1
                and self.stop_loss_order_type == OrderType.MARKET
                and current_candle_data.close <= position.stop_price
            ):
                self.place_close_trade_position_order(
                    position=position,
                    close_price=position.stop_price,
                    close_order_type=self.stop_loss_order_type,
                )

            # check if lower horizontal barrier has been hit for short positions.
            elif (
                is_open_order_filled
                and is_open_order_open
                and position.target_price
                and position.target_price not in open_order_entry_prices
                and position.direction == -1
                and (
                    (
                        self.take_profit_order_type == OrderType.MARKET
                        and current_candle_data.close <= position.target_price
                    )
                    or (
                        self.take_profit_order_type == OrderType.LIMIT
                        and current_candle_data.close > position.target_price
                    )
                )
            ):
                self.place_close_trade_position_order(
                    position=position,
                    close_price=position.target_price,
                    close_order_type=self.take_profit_order_type,
                )

            # check if upper horizontal barrier has been hit for short positions.
            elif (
                is_open_order_filled
                and is_open_order_open
                and position.stop_price
                and position.stop_price not in open_order_entry_prices
                and position.direction == -1
                and self.stop_loss_order_type == OrderType.MARKET
                and current_candle_data.close >= position.stop_price
            ):
                self.place_close_trade_position_order(
                    position=position,
                    close_price=position.stop_price,
                    close_order_type=self.stop_loss_order_type,
                )

            # check if vertical barrier has been hit.
            # TODO: If the position has not yet been filled/has been filled - even partially - but
            #  has been open for more than *holding time*, close it.

            self.calibrate_position_order_quantities(position)

    def handle_finalized_trade_positions(
        self,
        open_symbol_positions: List[DBTradePosition],
    ) -> None:
        """Monitor and handle trade positions that have been finalized on the
        exchange but have not been marked as completed in the trade database.

        :param open_symbol_positions: open positions for the given
            symbol.
        :return: None
        """

        for position in open_symbol_positions:
            # ensure that the trade position is still open.
            if not position.is_open:
                continue

            # check if the trade position open order has been filled - even partially.
            position_open_order = DBOrder.get(
                DBOrder.order_id == position.open_order_id,
                DBOrder.symbol == position.symbol,
                DBOrder.exchange_display_name == self.exchange.display_name,
            )
            if (
                not self.is_order_filled(position.symbol, position.open_order_id)
                and position_open_order.is_open
            ):
                continue

            # get total remaining position quantity.
            position_db_orders: List[DBOrder] = position.orders
            total_remaining_position_qty: float = float()
            for db_order in position_db_orders:
                exchange_order = self.get_exchange_order(
                    db_order.symbol, db_order.order_id
                )
                order_executed_qty = exchange_order.executed_quantity or float()
                if db_order.is_open_order:
                    total_remaining_position_qty += order_executed_qty
                else:
                    total_remaining_position_qty -= order_executed_qty

            # ensure that the position is ready to be closed.
            if total_remaining_position_qty > 0 and position_open_order.is_open:
                continue

            # close the trade position.
            self.close_trade_position(position)
            for db_order in position_db_orders:
                self.cancel_position_order(position.symbol, db_order.order_id)

    def run_symbol_trader(self, symbol: str) -> None:
        """Run trader on a single symbol.

        :param symbol: symbol to trade.
        :return: None
        """

        # ensure symbol is present in the exchange.
        if symbol not in self.exchange.exchange_symbols:
            logger.error(
                "%s %s: provided symbol not present in the exchange",
                self.exchange.display_name,
                symbol,
            )
            return None

        ohlcv_candles_df = self.get_symbol_ohlcv_candles_df(symbol)
        if ohlcv_candles_df.empty:
            return None

        populated_ohlcv_data = self.generate_features(ohlcv_candles_df)
        current_candle_data = self.get_symbol_current_trading_candle(
            symbol, populated_ohlcv_data
        )
        if current_candle_data is None:
            return None

        # open the trades' database connection.
        self.trades_database.database.connect(reuse_if_open=True)

        if self.on_demo_mode:
            self.update_symbol_demo_mode_orders(symbol, current_candle_data)

        symbol_open_positions = self.fetch_open_trade_positions([symbol])

        should_open_new_position = False
        new_position_direction = None

        # open a long position if we get a long trading signal.
        if self.allow_long_positions and self.is_long_trade_signal_present(
            current_candle_data
        ):
            should_open_new_position = True
            new_position_direction = 1

        # open a short position if we get a short trading signal.
        elif self.allow_short_positions and self.is_short_trade_signal_present(
            current_candle_data
        ):
            should_open_new_position = True
            new_position_direction = -1

        if should_open_new_position:
            # only open a position if multiple open positions are allowed or
            # there is no open position.
            if self.allow_multiple_open_positions or not len(symbol_open_positions):
                trade_levels = self.generate_and_verify_trader_trade_levels(
                    current_candle_data, trade_signal_direction=new_position_direction
                )
                if trade_levels:
                    self.open_trade_position(
                        symbol=symbol,
                        direction=new_position_direction,
                        trade_levels=trade_levels,
                    )

        # monitor and handle all open symbol positions.
        self.handle_open_trade_positions(current_candle_data, symbol_open_positions)
        self.handle_finalized_trade_positions(symbol_open_positions)

        # close the trades' database connection.
        self.trades_database.database.close()

        # add the symbol back to the trading execution queue.
        time.sleep(2.0)
        self.trading_execution_queue.put(symbol)

    def get_db_name(self) -> str:
        """Get the appropriate database name.

        :return: str
        """

        db_name = "trades.sqlite3"
        if self.on_demo_mode:
            db_name = "trades_on-demo-mode.sqlite3"
        elif self.exchange.testnet:
            db_name = "trades_on-testnet.sqlite3"

        return db_name

    def run_trader(
        self,
        exchange: IsExchange,
        symbols: Optional[List[str]],
        timeframe: Optional[str],
        demo_mode: Optional[bool] = True,
        db_path: Optional[str] = None,
    ) -> None:
        """Trade multiple symbols either on demo or live mode.

        :param exchange: exchange to use to run the trader.
        :param symbols: exchange symbols to run trader on.
        :param timeframe: timeframe to run the trader on.
        :param demo_mode: whether to run the trader on demo mode.
        :param db_path: database path. optional.
        :return: None
        """

        # Get symbols to trade.
        self.symbols = symbols
        if not self.symbols:
            self.symbols = self.config.get("watchlist", dict()).get(exchange.name, [])
        if not self.symbols:
            logger.warning(
                "%s: no symbols found to run strategy trader", self.strategy_name
            )
            return None

        # Record exchange to be used for trading.
        self.exchange = exchange
        # Record if the trader is on demo mode.
        self.on_demo_mode = demo_mode

        # Get the trading timeframe.
        if not timeframe:
            timeframe = self.config.get("timeframe", None)
        if not timeframe:
            logger.warning(
                "%s: timeframe not defined for the strategy trader",
                self.strategy_name,
            )
            return None
        # Ensure the trading timeframe is supported.
        try:
            self.timeframe = Timeframe(timeframe)
        except ValueError:
            logger.warning(
                "%s: invalid timeframe %s defined for the strategy trader",
                self.strategy_name,
                timeframe,
            )
            return None

        # Update the strategy config with the working parameters.
        self.config.update(
            {
                "timeframe": self.timeframe.value,
                "exchange": self.exchange,
            }
        )

        logger.info(
            "%s: running %s on %s mode",
            self.exchange.display_name,
            self.strategy_name,
            "demo" if self.on_demo_mode else "live",
        )

        # Initialize trading execution queue.
        for symbol in self.symbols:
            logger.info(
                "%s: running %s on %s %s",
                self.exchange.display_name,
                self.strategy_name,
                symbol,
                self.timeframe.value,
            )
            self.trading_execution_queue.put(symbol)

        # Setup exchange for trading.
        self.exchange.setup_exchange_for_trading(self.symbols, self.timeframe)
        self.exchange.change_initial_leverage(self.symbols, self.leverage)

        # Initialize the trades' database with the appropriate name.
        db_name = self.get_db_name()
        self.trades_database = TradesDatabase(db_name=db_path if db_path else db_name)

        # Initialize demo exchange orders.
        if self.on_demo_mode:
            self.initialize_demo_mode_orders(self.symbols)

        # Run trading loop.
        max_workers = multiprocessing.cpu_count() - 1
        with ThreadPoolExecutor(max_workers=max_workers) as executor:
            executor.map(
                self.run_symbol_trader, iter(self.get_next_trading_symbol, None)
            )<|MERGE_RESOLUTION|>--- conflicted
+++ resolved
@@ -1051,15 +1051,8 @@
         """Place a close trade position order for a given symbol.
 
         :param position: DB position to place a close trade order for.
-<<<<<<< HEAD
         :param close_price: price at which the trade should be closed at.
         :param close_order_type: order type to use for the close position order.
-=======
-        :param close_price: price at which the trade should be closed
-            at.
-        :param is_take_profit_order: True if the order is intended to be
-            a take profit order; False if stop loss order.
->>>>>>> ac50c25b
         :return: None
         """
 
